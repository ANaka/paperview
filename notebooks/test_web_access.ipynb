--- conflicted
+++ resolved
@@ -2,11 +2,7 @@
  "cells": [
   {
    "cell_type": "code",
-<<<<<<< HEAD
-   "execution_count": 266,
-=======
    "execution_count": 1,
->>>>>>> a28b40b1
    "metadata": {},
    "outputs": [],
    "source": [
@@ -32,11 +28,7 @@
   },
   {
    "cell_type": "code",
-<<<<<<< HEAD
-   "execution_count": 388,
-=======
    "execution_count": 3,
->>>>>>> a28b40b1
    "metadata": {},
    "outputs": [
     {
@@ -55,317 +47,16 @@
     "# url = 'https://www.biorxiv.org/content/10.1101/386375v1.full'\n",
     "# url = 'https://www.biorxiv.org/content/10.1101/2022.07.20.500837v1?rss=1'\n",
     "# url = 'https://www.biorxiv.org/content/10.1101/180125v2.full'\n",
-<<<<<<< HEAD
-    "# url = 'https://www.biorxiv.org/content/10.1101/2022.12.23.521820v1?rss=1'\n",
-=======
->>>>>>> a28b40b1
     "article = Article.from_content_page_url(url, prog_bar=True)"
    ]
   },
   {
    "cell_type": "code",
-<<<<<<< HEAD
-   "execution_count": 371,
-   "metadata": {},
-   "outputs": [
-    {
-     "data": {
-      "text/plain": [
-       "\n",
-       "ArticleDetail(\n",
-       "    title='Determinants of Motor Neuron Functional Subtypes Important for Locomotor Speed',\n",
-       "    authors=[\"D'Elia, K. P.\", 'Hameedy, H.', 'Goldblatt, D.', 'Frazel, P.', 'Kriese, M.', 'Zhu, Y.', 'Hamling, K. R.', 'Kawakami, K.', 'Liddelow, S. A.', 'Schoppik, D.', 'Dasen, J. S.'],\n",
-       "    date='2022-12-26',\n",
-       "    category='neuroscience',\n",
-       "    doi='10.1101/2022.12.23.521820',\n",
-       "    author_corresponding='Jeremy S Dasen',\n",
-       "    author_corresponding_institution='NYU Grossman School of Medicine',\n",
-       "    version='1',\n",
-       "    type='new results',\n",
-       "    license='cc_by',\n",
-       "    abstract='Locomotion requires precise control of the strength and speed of muscle contraction and is achieved by recruiting functionally-distinct subtypes of motor neurons (MNs). MNs are essential to movement and differentially susceptible in disease, but little is known about how MNs acquire functional subtype-specific molecular features during development. Using single cell RNA profiling in larval zebrafish, we identify novel and conserved molecular signatures for MN functional subtypes, and identify genes expressed in both early post-mitotic and mature MNs. Assessing MN development in genetic mutants, we define a molecular program essential for MN functional subtype specification. Two evolutionarily-conserved transcription factors, Prdm16 and Evi1, are both functional subtype-specific determinants integral for fast MN development. Loss of prdm16 or evi1 causes fast MNs to develop transcriptional profiles and innervation similar to slow MNs. These results reveal the molecular diversity of vertebrate spinal MNs and demonstrate that functional subtypes are specified through intrinsic transcriptional codes.',\n",
-       "    published='NA',\n",
-       "    server='biorxiv',\n",
-       "    jatsxml='https://www.biorxiv.org/content/early/2022/12/26/2022.12.23.521820.source.xml')"
-      ]
-     },
-     "execution_count": 371,
-     "metadata": {},
-     "output_type": "execute_result"
-    }
-   ],
-   "source": [
-    "article.article_detail"
-   ]
-  },
-  {
-   "cell_type": "code",
-   "execution_count": 369,
-   "metadata": {},
-   "outputs": [],
-   "source": [
-    "article.display_overview()"
-   ]
-  },
-  {
-   "cell_type": "code",
-   "execution_count": 268,
-   "metadata": {},
-   "outputs": [],
-   "source": [
-    "lines = article.data['lines']"
-   ]
-  },
-  {
-   "cell_type": "code",
-   "execution_count": 269,
-   "metadata": {},
-   "outputs": [],
-   "source": [
-    "def add_paragraph_number(lines: pd.DataFrame) -> pd.DataFrame:\n",
-    "    \"\"\"Add a paragraph number to each line of text.\n",
-    "    Paragraphs are defined as groups of lines that are separated by at least 1.5 times the average line height.\n",
-    "    \"\"\"\n",
-    "    lines = lines.copy()\n",
-    "    \n",
-    "    # filter out biorxiv watermark lines\n",
-    "    lines = lines.query('is_biorxiv_watermark_line == False')\n",
-    "    \n",
-    "    # filter out single word lines\n",
-    "    lines = lines.query('num_words > 1')\n",
-    "    \n",
-    "    lines['paragraph_number'] = 0\n",
-    "    lines['line_height'] = lines['bottom_abs'] - lines['top_abs']\n",
-    "    avg_line_height = lines['line_height'].mean()\n",
-    "    lines['paragraph_number'] = (lines['dist_to_next_line'] > 1.5 * avg_line_height).cumsum()\n",
-    "    return lines\n",
-    "\n",
-    "def lines_to_paragraphs(lines: pd.DataFrame) -> pd.DataFrame:\n",
-    "    \"\"\"Convert a DataFrame of lines of text to a DataFrame of paragraphs.\n",
-    "    Paragraphs are defined as groups of lines that are separated by at least 1.5 times the average line height.\n",
-    "    \"\"\"\n",
-    "    paragraphs = lines.groupby('paragraph_number').agg({'text': ' '.join})\n",
-    "    return paragraphs"
-   ]
-  },
-  {
-   "cell_type": "code",
-   "execution_count": 271,
-   "metadata": {},
-   "outputs": [],
-   "source": [
-    "lines = add_paragraph_number(lines)\n",
-    "paragraphs = lines_to_paragraphs(lines)"
-   ]
-  },
-  {
-   "cell_type": "code",
-   "execution_count": 363,
-   "metadata": {},
-   "outputs": [],
-   "source": [
-    "FIGURE_INDICATORS = ['figure', 'fig', 'fig.']\n",
-    "figure_line_numbers = lines.loc[\n",
-    "        lines['text'].str.lower().str.contains('|'.join(FIGURE_INDICATORS)), 'line_number']"
-   ]
-  },
-  {
-   "cell_type": "code",
-   "execution_count": 367,
-   "metadata": {},
-   "outputs": [],
-   "source": [
-    "# for each figure line number, get text from that line and the next 10 lines\n",
-    "figure_texts = []\n",
-    "for figure_line_number in figure_line_numbers:\n",
-    "    figure_line_set = lines.loc[\n",
-    "        (lines['line_number'] >= figure_line_number) &\n",
-    "        (lines['line_number'] < figure_line_number + 10)\n",
-    "    ]\n",
-    "    text = figure_line_set['text'].str.cat(sep=' ')\n",
-    "    figure_texts.append(text)"
-   ]
-  },
-  {
-   "cell_type": "code",
-   "execution_count": null,
-   "metadata": {},
-   "outputs": [],
-   "source": [
-    "figure_texts"
-   ]
-  },
-  {
-   "cell_type": "code",
-   "execution_count": null,
-   "metadata": {},
-   "outputs": [],
-   "source": [
-    "article.article_detail"
-   ]
-  },
-  {
-   "cell_type": "code",
-   "execution_count": 389,
-   "metadata": {},
-   "outputs": [],
-   "source": [
-    "jatsxml_string = requests.get(article.article_detail.jatsxml).text"
-   ]
-  },
-  {
-   "cell_type": "code",
-   "execution_count": 390,
-   "metadata": {},
-   "outputs": [],
-   "source": [
-    "from lxml import etree as ET"
-   ]
-  },
-  {
-   "cell_type": "code",
-   "execution_count": 391,
-   "metadata": {},
-   "outputs": [],
-   "source": [
-    "# Parse the XML string\n",
-    "root = ET.fromstring(jatsxml_string)"
-   ]
-  },
-  {
-   "cell_type": "code",
-   "execution_count": 380,
-   "metadata": {},
-   "outputs": [],
-   "source": [
-    "# Extract the body text\n",
-    "body_text = root.xpath(\"//body//p/text()\")\n"
-   ]
-  },
-  {
-   "cell_type": "code",
-   "execution_count": 392,
-   "metadata": {},
-   "outputs": [],
-   "source": [
-    "from bs4 import BeautifulSoup\n",
-    "\n",
-    "# Parse the XML string\n",
-    "soup = BeautifulSoup(jatsxml_string, 'lxml')"
-   ]
-  },
-  {
-   "cell_type": "code",
-   "execution_count": null,
-   "metadata": {},
-   "outputs": [],
-   "source": [
-    "soup.find_all('body')"
-   ]
-  },
-  {
-   "cell_type": "code",
-   "execution_count": 397,
-   "metadata": {},
-   "outputs": [
-    {
-     "ename": "AttributeError",
-     "evalue": "'NoneType' object has no attribute 'text'",
-     "output_type": "error",
-     "traceback": [
-      "\u001b[0;31m---------------------------------------------------------------------------\u001b[0m",
-      "\u001b[0;31mAttributeError\u001b[0m                            Traceback (most recent call last)",
-      "Cell \u001b[0;32mIn[397], line 19\u001b[0m\n\u001b[1;32m     17\u001b[0m figure_captions \u001b[39m=\u001b[39m []\n\u001b[1;32m     18\u001b[0m \u001b[39mfor\u001b[39;00m fig \u001b[39min\u001b[39;00m figures:\n\u001b[0;32m---> 19\u001b[0m     caption \u001b[39m=\u001b[39m fig\u001b[39m.\u001b[39;49mfind(\u001b[39m'\u001b[39;49m\u001b[39mcaption\u001b[39;49m\u001b[39m'\u001b[39;49m)\u001b[39m.\u001b[39;49mtext\n\u001b[1;32m     20\u001b[0m     figure_captions\u001b[39m.\u001b[39mappend(caption)\n",
-      "\u001b[0;31mAttributeError\u001b[0m: 'NoneType' object has no attribute 'text'"
-     ]
-    }
-   ],
-   "source": [
-    "\n",
-    "# Extract the body element\n",
-    "body = soup.find('body')\n",
-    "\n",
-    "# Extract all sec elements within the body element\n",
-    "sections = body.find_all('sec')\n",
-    "\n",
-    "# Iterate through the sec elements and extract the title and p elements\n",
-    "for sec in sections:\n",
-    "    title = sec.find('title').text\n",
-    "    paragraphs = sec.find_all('p')\n",
-    "    body_text = [p.text for p in paragraphs]\n",
-    "\n",
-    "    # Extract all fig elements within the body element\n",
-    "    figures = sec.find_all('fig')\n",
-    "\n",
-    "    # Iterate through the fig elements and extract the caption element\n",
-    "    figure_captions = []\n",
-    "    for fig in figures:\n",
-    "        caption = fig.find('caption').text\n",
-    "        figure_captions.append(caption)"
-   ]
-  },
-  {
-   "cell_type": "code",
-   "execution_count": 394,
-   "metadata": {},
-   "outputs": [
-    {
-     "ename": "AttributeError",
-     "evalue": "'NoneType' object has no attribute 'text'",
-     "output_type": "error",
-     "traceback": [
-      "\u001b[0;31m---------------------------------------------------------------------------\u001b[0m",
-      "\u001b[0;31mAttributeError\u001b[0m                            Traceback (most recent call last)",
-      "Cell \u001b[0;32mIn[394], line 13\u001b[0m\n\u001b[1;32m     11\u001b[0m     \u001b[39m# Extract the captions of the figures in the section\u001b[39;00m\n\u001b[1;32m     12\u001b[0m     \u001b[39mfor\u001b[39;00m fig \u001b[39min\u001b[39;00m sec\u001b[39m.\u001b[39mfind_all(\u001b[39m'\u001b[39m\u001b[39mfig\u001b[39m\u001b[39m'\u001b[39m):\n\u001b[0;32m---> 13\u001b[0m         caption \u001b[39m=\u001b[39m fig\u001b[39m.\u001b[39;49mcaption\u001b[39m.\u001b[39;49mtext\n\u001b[1;32m     14\u001b[0m         figure_captions\u001b[39m.\u001b[39mappend(caption)\n\u001b[1;32m     16\u001b[0m \u001b[39mprint\u001b[39m(body_text)\n",
-      "\u001b[0;31mAttributeError\u001b[0m: 'NoneType' object has no attribute 'text'"
-     ]
-    }
-   ],
-   "source": [
-    "body_text = ''\n",
-    "figure_captions = []\n",
-    "\n",
-    "for sec in soup.find_all('sec'):\n",
-    "    # Extract the title and body text of the section\n",
-    "    title = sec.title.text\n",
-    "    body_text += f'<h1>{title}</h1>'\n",
-    "    for p in sec.find_all('p'):\n",
-    "        body_text += p.text\n",
-    "    \n",
-    "    # Extract the captions of the figures in the section\n",
-    "    for fig in sec.find_all('fig'):\n",
-    "        caption = fig.caption.text\n",
-    "        figure_captions.append(caption)\n",
-    "\n",
-    "print(body_text)\n",
-    "print(figure_captions)"
-   ]
-  },
-  {
-   "cell_type": "code",
-   "execution_count": 384,
-   "metadata": {},
-   "outputs": [
-    {
-     "data": {
-      "text/plain": [
-       "''"
-      ]
-     },
-     "execution_count": 384,
-     "metadata": {},
-     "output_type": "execute_result"
-    }
-   ],
-   "source": [
-    "body_text"
-=======
    "execution_count": 4,
    "metadata": {},
    "outputs": [],
    "source": [
     "article.get_overview().display()"
->>>>>>> a28b40b1
    ]
   }
  ],
